lockfileVersion: '9.0'

settings:
  autoInstallPeers: true
  excludeLinksFromLockfile: false

importers:

  .:
    dependencies:
<<<<<<< HEAD
=======
      mongodb:
        specifier: ^6.0.0
        version: 6.10.0
>>>>>>> c0a70397
      mysql2:
        specifier: ^3.0.0
        version: 3.11.3
      pg:
        specifier: ^8.0.0
        version: 8.13.0
    devDependencies:
      rollup:
        specifier: 4.0.0
        version: 4.0.0

  packages/@querybuilder/core:
    devDependencies:
      '@types/node':
        specifier: ^20.0.0
        version: 20.19.17

  packages/@querybuilder/mongodb:
    dependencies:
      '@querybuilder/core':
        specifier: workspace:*
        version: link:../core
    devDependencies:
      '@types/node':
        specifier: ^20.0.0
        version: 20.19.17
      mongodb:
        specifier: ^6.0.0
        version: 6.10.0

  packages/@querybuilder/mysql:
    dependencies:
      '@querybuilder/core':
        specifier: workspace:*
        version: link:../core
    devDependencies:
      '@types/node':
        specifier: ^20.0.0
        version: 20.19.17
      mysql2:
        specifier: ^3.0.0
        version: 3.11.3

  packages/@querybuilder/postgresql:
    dependencies:
      '@querybuilder/core':
        specifier: workspace:*
        version: link:../core
    devDependencies:
      '@types/node':
        specifier: ^20.0.0
        version: 20.19.17
      '@types/pg':
        specifier: ^8.0.0
        version: 8.15.5
      pg:
        specifier: ^8.0.0
        version: 8.13.0

packages:

  '@mongodb-js/saslprep@1.3.0':
    resolution: {integrity: sha512-zlayKCsIjYb7/IdfqxorK5+xUMyi4vOKcFy10wKJYc63NSdKI8mNME+uJqfatkPmOSMMUiojrL58IePKBm3gvQ==}

  '@rollup/rollup-android-arm-eabi@4.0.0':
    resolution: {integrity: sha512-rN3qt1JzOx0v7JWyK68zkb3yf1k1f1OhhHR0i7vLlGlediTtM3FKsOkestQN6HwJ9nEaP3KxPHxH5Xv7yr6f4w==}
    cpu: [arm]
    os: [android]

  '@rollup/rollup-android-arm64@4.0.0':
    resolution: {integrity: sha512-dcdg6Zp2bqIS/+2FHhdSS+lbcySufP2fYYoXkDa4W6uHE22L15psftdQZtFhxvvqRWPD1HsK0xIj5f07zuujkg==}
    cpu: [arm64]
    os: [android]

  '@rollup/rollup-darwin-arm64@4.0.0':
    resolution: {integrity: sha512-mOz75DpOOHGk4+xYbh1E23vmSOrOqskTwq9s/e2Z46eYbTZ0+s/UVoS42cLG8dUe6enF2Xh3hTtiIEzLhO9kmA==}
    cpu: [arm64]
    os: [darwin]

  '@rollup/rollup-darwin-x64@4.0.0':
    resolution: {integrity: sha512-rEBuHQ2ejl9gb0//19F88gR7Z9HY2kcCX8jT5LhCHqGqAvlloETXO1FD7DKEdqGz98UtJy6pVAxxeVBN4tlWag==}
    cpu: [x64]
    os: [darwin]

  '@rollup/rollup-linux-arm-gnueabihf@4.0.0':
    resolution: {integrity: sha512-W4Elp0SGWqWOkdgoYniOp6ERrhHYRfMPikUZmnU/kAdLXQ9p0M0meF648Z6Y7ClHJr8pIQpcCdmr7E2h8Kn7Fw==}
    cpu: [arm]
    os: [linux]

  '@rollup/rollup-linux-arm64-gnu@4.0.0':
    resolution: {integrity: sha512-/BTevM/UKprMJgFse0nm+YXQ83iDqArru+k3kZtQlvaNMWdkLcyscOP8SwWPpR0CJuLlXr8Gtpps+EgH3TUqLA==}
    cpu: [arm64]
    os: [linux]

  '@rollup/rollup-linux-x64-gnu@4.0.0':
    resolution: {integrity: sha512-Pz2FD/4FUZM98+rcpuGAJgatW5/dW/pXXrbanjtir38EYqqmdVc0odHwqlQ+KFY2C5P+B6PJO5vom8PmJQLdug==}
    cpu: [x64]
    os: [linux]

  '@rollup/rollup-linux-x64-musl@4.0.0':
    resolution: {integrity: sha512-Xs2tOshU5MD7nK5WnaSBUwiFdBlMtyKdXOOnBno4IRbDIyrjLtx9lnSIO47FNP0LtpGfyOcsK/lE/ZsLlnXyIg==}
    cpu: [x64]
    os: [linux]

  '@rollup/rollup-win32-arm64-msvc@4.0.0':
    resolution: {integrity: sha512-h2r04SsqVMbmaIRSMN3HKQLYpKewJ7rWQx1SwEZQMeXRkecWFBBNOfoB3iMlvvUfc3VUOonR/3Dm/Op6yOD2Lg==}
    cpu: [arm64]
    os: [win32]

  '@rollup/rollup-win32-ia32-msvc@4.0.0':
    resolution: {integrity: sha512-1pl05L51RbVLnqZTEpbgG2RxeS7VLysF7vhU8v1EOAMqbLzko64r8+S2SxsNDKODsgusFqHO8rc3w+G9VUjodw==}
    cpu: [ia32]
    os: [win32]

  '@rollup/rollup-win32-x64-msvc@4.0.0':
    resolution: {integrity: sha512-GDi4TkL95/J0ven1wt+q2cfdg1k9UEIQiF58lSC36KUdA0xtlqgLPEDlNAhu6NTXJ491eiZ71lQbLu1D7hlz9w==}
    cpu: [x64]
    os: [win32]

  '@types/node@20.19.17':
    resolution: {integrity: sha512-gfehUI8N1z92kygssiuWvLiwcbOB3IRktR6hTDgJlXMYh5OvkPSRmgfoBUmfZt+vhwJtX7v1Yw4KvvAf7c5QKQ==}

  '@types/pg@8.15.5':
    resolution: {integrity: sha512-LF7lF6zWEKxuT3/OR8wAZGzkg4ENGXFNyiV/JeOt9z5B+0ZVwbql9McqX5c/WStFq1GaGso7H1AzP/qSzmlCKQ==}

  '@types/webidl-conversions@7.0.3':
    resolution: {integrity: sha512-CiJJvcRtIgzadHCYXw7dqEnMNRjhGZlYK05Mj9OyktqV8uVT8fD2BFOB7S1uwBE3Kj2Z+4UyPmFw/Ixgw/LAlA==}

  '@types/whatwg-url@11.0.5':
    resolution: {integrity: sha512-coYR071JRaHa+xoEvvYqvnIHaVqaYrLPbsufM9BF63HkwI5Lgmy2QR8Q5K/lYDYo5AK82wOvSOS0UsLTpTG7uQ==}

  aws-ssl-profiles@1.1.2:
    resolution: {integrity: sha512-NZKeq9AfyQvEeNlN0zSYAaWrmBffJh3IELMZfRpJVWgrpEbtEpnjvzqBPf+mxoI287JohRDoa+/nsfqqiZmF6g==}
    engines: {node: '>= 6.0.0'}

  bson@6.10.4:
    resolution: {integrity: sha512-WIsKqkSC0ABoBJuT1LEX+2HEvNmNKKgnTAyd0fL8qzK4SH2i9NXg+t08YtdZp/V9IZ33cxe3iV4yM0qg8lMQng==}
    engines: {node: '>=16.20.1'}

  denque@2.1.0:
    resolution: {integrity: sha512-HVQE3AAb/pxF8fQAoiqpvg9i3evqug3hoiwakOyZAwJm+6vZehbkYXZ0l4JxS+I3QxM97v5aaRNhj8v5oBhekw==}
    engines: {node: '>=0.10'}

  fsevents@2.3.3:
    resolution: {integrity: sha512-5xoDfX+fL7faATnagmWPpbFtwh/R77WmMMqqHGS65C3vvB0YHrgF+B1YmZ3441tMj5n63k0212XNoJwzlhffQw==}
    engines: {node: ^8.16.0 || ^10.6.0 || >=11.0.0}
    os: [darwin]

  generate-function@2.3.1:
    resolution: {integrity: sha512-eeB5GfMNeevm/GRYq20ShmsaGcmI81kIX2K9XQx5miC8KdHaC6Jm0qQ8ZNeGOi7wYB8OsdxKs+Y2oVuTFuVwKQ==}

  iconv-lite@0.6.3:
    resolution: {integrity: sha512-4fCk79wshMdzMp2rH06qWrJE4iolqLhCUH+OiuIgU++RB0+94NlDL81atO7GX55uUKueo0txHNtvEyI6D7WdMw==}
    engines: {node: '>=0.10.0'}

  is-property@1.0.2:
    resolution: {integrity: sha512-Ks/IoX00TtClbGQr4TWXemAnktAQvYB7HzcCxDGqEZU6oCmb2INHuOoKxbtR+HFkmYWBKv/dOZtGRiAjDhj92g==}

  long@5.3.2:
    resolution: {integrity: sha512-mNAgZ1GmyNhD7AuqnTG3/VQ26o760+ZYBPKjPvugO8+nLbYfX6TVpJPseBvopbdY+qpZ/lKUnmEc1LeZYS3QAA==}

  lru-cache@7.18.3:
    resolution: {integrity: sha512-jumlc0BIUrS3qJGgIkWZsyfAM7NCWiBcCDhnd+3NNM5KbBmLTgHVfWBcg6W+rLUsIpzpERPsvwUP7CckAQSOoA==}
    engines: {node: '>=12'}

  lru.min@1.1.2:
    resolution: {integrity: sha512-Nv9KddBcQSlQopmBHXSsZVY5xsdlZkdH/Iey0BlcBYggMd4two7cZnKOK9vmy3nY0O5RGH99z1PCeTpPqszUYg==}
    engines: {bun: '>=1.0.0', deno: '>=1.30.0', node: '>=8.0.0'}

  memory-pager@1.5.0:
    resolution: {integrity: sha512-ZS4Bp4r/Zoeq6+NLJpP+0Zzm0pR8whtGPf1XExKLJBAczGMnSi3It14OiNCStjQjM6NU1okjQGSxgEZN8eBYKg==}

  mongodb-connection-string-url@3.0.2:
    resolution: {integrity: sha512-rMO7CGo/9BFwyZABcKAWL8UJwH/Kc2x0g72uhDWzG48URRax5TCIcJ7Rc3RZqffZzO/Gwff/jyKwCU9TN8gehA==}

  mongodb@6.10.0:
    resolution: {integrity: sha512-gP9vduuYWb9ZkDM546M+MP2qKVk5ZG2wPF63OvSRuUbqCR+11ZCAE1mOfllhlAG0wcoJY5yDL/rV3OmYEwXIzg==}
    engines: {node: '>=16.20.1'}
    peerDependencies:
      '@aws-sdk/credential-providers': ^3.188.0
      '@mongodb-js/zstd': ^1.1.0
      gcp-metadata: ^5.2.0
      kerberos: ^2.0.1
      mongodb-client-encryption: '>=6.0.0 <7'
      snappy: ^7.2.2
      socks: ^2.7.1
    peerDependenciesMeta:
      '@aws-sdk/credential-providers':
        optional: true
      '@mongodb-js/zstd':
        optional: true
      gcp-metadata:
        optional: true
      kerberos:
        optional: true
      mongodb-client-encryption:
        optional: true
      snappy:
        optional: true
      socks:
        optional: true

  mysql2@3.11.3:
    resolution: {integrity: sha512-Qpu2ADfbKzyLdwC/5d4W7+5Yz7yBzCU05YWt5npWzACST37wJsB23wgOSo00qi043urkiRwXtEvJc9UnuLX/MQ==}
    engines: {node: '>= 8.0'}

  named-placeholders@1.1.3:
    resolution: {integrity: sha512-eLoBxg6wE/rZkJPhU/xRX1WTpkFEwDJEN96oxFrTsqBdbT5ec295Q+CoHrL9IT0DipqKhmGcaZmwOt8OON5x1w==}
    engines: {node: '>=12.0.0'}

  pg-cloudflare@1.2.7:
    resolution: {integrity: sha512-YgCtzMH0ptvZJslLM1ffsY4EuGaU0cx4XSdXLRFae8bPP4dS5xL1tNB3k2o/N64cHJpwU7dxKli/nZ2lUa5fLg==}

  pg-connection-string@2.9.1:
    resolution: {integrity: sha512-nkc6NpDcvPVpZXxrreI/FOtX3XemeLl8E0qFr6F2Lrm/I8WOnaWNhIPK2Z7OHpw7gh5XJThi6j6ppgNoaT1w4w==}

  pg-int8@1.0.1:
    resolution: {integrity: sha512-WCtabS6t3c8SkpDBUlb1kjOs7l66xsGdKpIPZsg4wR+B3+u9UAum2odSsF9tnvxg80h4ZxLWMy4pRjOsFIqQpw==}
    engines: {node: '>=4.0.0'}

  pg-pool@3.10.1:
    resolution: {integrity: sha512-Tu8jMlcX+9d8+QVzKIvM/uJtp07PKr82IUOYEphaWcoBhIYkoHpLXN3qO59nAI11ripznDsEzEv8nUxBVWajGg==}
    peerDependencies:
      pg: '>=8.0'

  pg-protocol@1.10.3:
    resolution: {integrity: sha512-6DIBgBQaTKDJyxnXaLiLR8wBpQQcGWuAESkRBX/t6OwA8YsqP+iVSiond2EDy6Y/dsGk8rh/jtax3js5NeV7JQ==}

  pg-types@2.2.0:
    resolution: {integrity: sha512-qTAAlrEsl8s4OiEQY69wDvcMIdQN6wdz5ojQiOy6YRMuynxenON0O5oCpJI6lshc6scgAY8qvJ2On/p+CXY0GA==}
    engines: {node: '>=4'}

  pg@8.13.0:
    resolution: {integrity: sha512-34wkUTh3SxTClfoHB3pQ7bIMvw9dpFU1audQQeZG837fmHfHpr14n/AELVDoOYVDW2h5RDWU78tFjkD+erSBsw==}
    engines: {node: '>= 8.0.0'}
    peerDependencies:
      pg-native: '>=3.0.1'
    peerDependenciesMeta:
      pg-native:
        optional: true

  pgpass@1.0.5:
    resolution: {integrity: sha512-FdW9r/jQZhSeohs1Z3sI1yxFQNFvMcnmfuj4WBMUTxOrAyLMaTcE1aAMBiTlbMNaXvBCQuVi0R7hd8udDSP7ug==}

  postgres-array@2.0.0:
    resolution: {integrity: sha512-VpZrUqU5A69eQyW2c5CA1jtLecCsN2U/bD6VilrFDWq5+5UIEVO7nazS3TEcHf1zuPYO/sqGvUvW62g86RXZuA==}
    engines: {node: '>=4'}

  postgres-bytea@1.0.0:
    resolution: {integrity: sha512-xy3pmLuQqRBZBXDULy7KbaitYqLcmxigw14Q5sj8QBVLqEwXfeybIKVWiqAXTlcvdvb0+xkOtDbfQMOf4lST1w==}
    engines: {node: '>=0.10.0'}

  postgres-date@1.0.7:
    resolution: {integrity: sha512-suDmjLVQg78nMK2UZ454hAG+OAW+HQPZ6n++TNDUX+L0+uUlLywnoxJKDou51Zm+zTCjrCl0Nq6J9C5hP9vK/Q==}
    engines: {node: '>=0.10.0'}

  postgres-interval@1.2.0:
    resolution: {integrity: sha512-9ZhXKM/rw350N1ovuWHbGxnGh/SNJ4cnxHiM0rxE4VN41wsg8P8zWn9hv/buK00RP4WvlOyr/RBDiptyxVbkZQ==}
    engines: {node: '>=0.10.0'}

  punycode@2.3.1:
    resolution: {integrity: sha512-vYt7UD1U9Wg6138shLtLOvdAu+8DsC/ilFtEVHcH+wydcSpNE20AfSOduf6MkRFahL5FY7X1oU7nKVZFtfq8Fg==}
    engines: {node: '>=6'}

  rollup@4.0.0:
    resolution: {integrity: sha512-dtlkoIdp/g2glVlQb6FzhMAMzhMYVIJ3KLGjhWKkwz/ambEuHeVZ7Eg6GALhHZOsDRD+ZWSjnUikZXPyb22puQ==}
    engines: {node: '>=18.0.0', npm: '>=8.0.0'}
    hasBin: true

  safer-buffer@2.1.2:
    resolution: {integrity: sha512-YZo3K82SD7Riyi0E1EQPojLz7kpepnSQI9IyPbHHg1XXXevb5dJI7tpyN2ADxGcQbHG7vcyRHk0cbwqcQriUtg==}

  seq-queue@0.0.5:
    resolution: {integrity: sha512-hr3Wtp/GZIc/6DAGPDcV4/9WoZhjrkXsi5B/07QgX8tsdc6ilr7BFM6PM6rbdAX1kFSDYeZGLipIZZKyQP0O5Q==}

  sparse-bitfield@3.0.3:
    resolution: {integrity: sha512-kvzhi7vqKTfkh0PZU+2D2PIllw2ymqJKujUcyPMd9Y75Nv4nPbGJZXNhxsgdQab2BmlDct1YnfQCguEvHr7VsQ==}

  split2@4.2.0:
    resolution: {integrity: sha512-UcjcJOWknrNkF6PLX83qcHM6KHgVKNkV62Y8a5uYDVv9ydGQVwAHMKqHdJje1VTWpljG0WYpCDhrCdAOYH4TWg==}
    engines: {node: '>= 10.x'}

  sqlstring@2.3.3:
    resolution: {integrity: sha512-qC9iz2FlN7DQl3+wjwn3802RTyjCx7sDvfQEXchwa6CWOx07/WVfh91gBmQ9fahw8snwGEWU3xGzOt4tFyHLxg==}
    engines: {node: '>= 0.6'}

  tr46@5.1.1:
    resolution: {integrity: sha512-hdF5ZgjTqgAntKkklYw0R03MG2x/bSzTtkxmIRw/sTNV8YXsCJ1tfLAX23lhxhHJlEf3CRCOCGGWw3vI3GaSPw==}
    engines: {node: '>=18'}

  undici-types@6.21.0:
    resolution: {integrity: sha512-iwDZqg0QAGrg9Rav5H4n0M64c3mkR59cJ6wQp+7C4nI0gsmExaedaYLNO44eT4AtBBwjbTiGPMlt2Md0T9H9JQ==}

  webidl-conversions@7.0.0:
    resolution: {integrity: sha512-VwddBukDzu71offAQR975unBIGqfKZpM+8ZX6ySk8nYhVoo5CYaZyzt3YBvYtRtO+aoGlqxPg/B87NGVZ/fu6g==}
    engines: {node: '>=12'}

  whatwg-url@14.2.0:
    resolution: {integrity: sha512-De72GdQZzNTUBBChsXueQUnPKDkg/5A5zp7pFDuQAj5UFoENpiACU0wlCvzpAGnTkj++ihpKwKyYewn/XNUbKw==}
    engines: {node: '>=18'}

  xtend@4.0.2:
    resolution: {integrity: sha512-LKYU1iAXJXUgAXn9URjiu+MWhyUXHsvfp7mcuYm9dSUKK0/CjtrUwFAxD82/mCWbtLsGjFIad0wIsod4zrTAEQ==}
    engines: {node: '>=0.4'}

snapshots:

  '@mongodb-js/saslprep@1.3.0':
    dependencies:
      sparse-bitfield: 3.0.3

  '@rollup/rollup-android-arm-eabi@4.0.0':
    optional: true

  '@rollup/rollup-android-arm64@4.0.0':
    optional: true

  '@rollup/rollup-darwin-arm64@4.0.0':
    optional: true

  '@rollup/rollup-darwin-x64@4.0.0':
    optional: true

  '@rollup/rollup-linux-arm-gnueabihf@4.0.0':
    optional: true

  '@rollup/rollup-linux-arm64-gnu@4.0.0':
    optional: true

  '@rollup/rollup-linux-x64-gnu@4.0.0':
    optional: true

  '@rollup/rollup-linux-x64-musl@4.0.0':
    optional: true

  '@rollup/rollup-win32-arm64-msvc@4.0.0':
    optional: true

  '@rollup/rollup-win32-ia32-msvc@4.0.0':
    optional: true

  '@rollup/rollup-win32-x64-msvc@4.0.0':
    optional: true

  '@types/node@20.19.17':
    dependencies:
      undici-types: 6.21.0

  '@types/pg@8.15.5':
    dependencies:
      '@types/node': 20.19.17
      pg-protocol: 1.10.3
      pg-types: 2.2.0

  '@types/webidl-conversions@7.0.3': {}

  '@types/whatwg-url@11.0.5':
    dependencies:
      '@types/webidl-conversions': 7.0.3

  aws-ssl-profiles@1.1.2: {}

  bson@6.10.4: {}

  denque@2.1.0: {}

  fsevents@2.3.3:
    optional: true

  generate-function@2.3.1:
    dependencies:
      is-property: 1.0.2

  iconv-lite@0.6.3:
    dependencies:
      safer-buffer: 2.1.2

  is-property@1.0.2: {}

  long@5.3.2: {}

  lru-cache@7.18.3: {}

  lru.min@1.1.2: {}

  memory-pager@1.5.0: {}

  mongodb-connection-string-url@3.0.2:
    dependencies:
      '@types/whatwg-url': 11.0.5
      whatwg-url: 14.2.0

  mongodb@6.10.0:
    dependencies:
      '@mongodb-js/saslprep': 1.3.0
      bson: 6.10.4
      mongodb-connection-string-url: 3.0.2

  mysql2@3.11.3:
    dependencies:
      aws-ssl-profiles: 1.1.2
      denque: 2.1.0
      generate-function: 2.3.1
      iconv-lite: 0.6.3
      long: 5.3.2
      lru.min: 1.1.2
      named-placeholders: 1.1.3
      seq-queue: 0.0.5
      sqlstring: 2.3.3

  named-placeholders@1.1.3:
    dependencies:
      lru-cache: 7.18.3

  pg-cloudflare@1.2.7:
    optional: true

  pg-connection-string@2.9.1: {}

  pg-int8@1.0.1: {}

  pg-pool@3.10.1(pg@8.13.0):
    dependencies:
      pg: 8.13.0

  pg-protocol@1.10.3: {}

  pg-types@2.2.0:
    dependencies:
      pg-int8: 1.0.1
      postgres-array: 2.0.0
      postgres-bytea: 1.0.0
      postgres-date: 1.0.7
      postgres-interval: 1.2.0

  pg@8.13.0:
    dependencies:
      pg-connection-string: 2.9.1
      pg-pool: 3.10.1(pg@8.13.0)
      pg-protocol: 1.10.3
      pg-types: 2.2.0
      pgpass: 1.0.5
    optionalDependencies:
      pg-cloudflare: 1.2.7

  pgpass@1.0.5:
    dependencies:
      split2: 4.2.0

  postgres-array@2.0.0: {}

  postgres-bytea@1.0.0: {}

  postgres-date@1.0.7: {}

  postgres-interval@1.2.0:
    dependencies:
      xtend: 4.0.2

  punycode@2.3.1: {}

  rollup@4.0.0:
    optionalDependencies:
      '@rollup/rollup-android-arm-eabi': 4.0.0
      '@rollup/rollup-android-arm64': 4.0.0
      '@rollup/rollup-darwin-arm64': 4.0.0
      '@rollup/rollup-darwin-x64': 4.0.0
      '@rollup/rollup-linux-arm-gnueabihf': 4.0.0
      '@rollup/rollup-linux-arm64-gnu': 4.0.0
      '@rollup/rollup-linux-x64-gnu': 4.0.0
      '@rollup/rollup-linux-x64-musl': 4.0.0
      '@rollup/rollup-win32-arm64-msvc': 4.0.0
      '@rollup/rollup-win32-ia32-msvc': 4.0.0
      '@rollup/rollup-win32-x64-msvc': 4.0.0
      fsevents: 2.3.3

  safer-buffer@2.1.2: {}

  seq-queue@0.0.5: {}

  sparse-bitfield@3.0.3:
    dependencies:
      memory-pager: 1.5.0

  split2@4.2.0: {}

  sqlstring@2.3.3: {}

  tr46@5.1.1:
    dependencies:
      punycode: 2.3.1

  undici-types@6.21.0: {}

  webidl-conversions@7.0.0: {}

  whatwg-url@14.2.0:
    dependencies:
      tr46: 5.1.1
      webidl-conversions: 7.0.0

  xtend@4.0.2: {}<|MERGE_RESOLUTION|>--- conflicted
+++ resolved
@@ -8,12 +8,9 @@
 
   .:
     dependencies:
-<<<<<<< HEAD
-=======
       mongodb:
         specifier: ^6.0.0
         version: 6.10.0
->>>>>>> c0a70397
       mysql2:
         specifier: ^3.0.0
         version: 3.11.3
